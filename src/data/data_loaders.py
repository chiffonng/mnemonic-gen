--- conflicted
+++ resolved
@@ -11,11 +11,6 @@
 
 if TYPE_CHECKING:
     from typing import Optional
-<<<<<<< HEAD
-
-    from datasets import Dataset
-=======
->>>>>>> 57147768
 
     from src.utils.aliases import PathLike
     from src.utils.constants import HF_DATASET_NAME, HF_MODEL_NAME, HF_TESTSET_NAME
@@ -96,11 +91,7 @@
 
 
 def load_hf_dataset(
-<<<<<<< HEAD
-    repo_id: Optional[str] = None,
-=======
     repo_id: "Optional[str]" = None,
->>>>>>> 57147768
     to_csv: bool = False,
     file_path: "Optional[PathLike]" = None,
     **kwargs,
@@ -119,11 +110,7 @@
     login_hf_hub()
 
     if repo_id is None:
-<<<<<<< HEAD
-        repo_id = c.HF_DATASET_NAME
-=======
         repo_id = HF_DATASET_NAME
->>>>>>> 57147768
 
     logger.info(f"Loading dataset from {repo_id}.")
     dataset = load_dataset(repo_id, **kwargs)
