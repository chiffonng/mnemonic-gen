--- conflicted
+++ resolved
@@ -132,31 +132,19 @@
 
 
 def which_file_exists(
-<<<<<<< HEAD
-    *files: list[PathLike], extensions: Optional[ExtensionsType] = None
-=======
     *files: PathLike, extensions: Optional[ExtensionsType] = None
->>>>>>> e3b661a2
 ) -> Path:
     """Return the first file found in the list of files. Optionally, return the first file with the specified extensions.
 
     Args:
-<<<<<<< HEAD
-        files (list[PathLike]): The list of files to check.
-=======
         files (PathLike): The list of file paths to check.
->>>>>>> e3b661a2
         extensions (list[str], optional): A list of allowed file extensions. Defaults to [].
 
     Returns:
         file_path (Path): The first file found in the list.
     """
     for file in files:
-<<<<<<< HEAD
-        file_path: Path = check_file_path(file, new_ok=True, extensions=extensions)
-=======
         file_path = check_file_path(file, new_ok=True, extensions=extensions)
->>>>>>> e3b661a2
         if file_path.exists():
             return file_path
 
