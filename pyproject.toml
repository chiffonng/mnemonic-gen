--- conflicted
+++ resolved
@@ -5,29 +5,6 @@
 readme = "README.md"
 requires-python = ">=3.10"
 dependencies = [
-<<<<<<< HEAD
-  "accelerate>=1.0.1",
-  "datasets",             # Hugging Face datasets
-  "evaluate",             # HF evaluation
-  "gradio>=4.26.0",
-  "hf-transfer>=0.1.8",   # Web app
-  "numpy<2.0.0",          # Wait for other packages to update
-  "openai>=1.57.0",
-  "peft",                 # HF parameter-efficient training
-  "pre-commit>=4.0.1",    # Pre-commit hooks
-  "python-dotenv>=1.0.1", # Load environment variables
-  "pyyaml>=6.0.2",        # YAML config
-  "ruff>=0.7.1",
-  "spaces>=0.31.0",
-  "tenacity>=9.0.0",      # Retry (e.g. API calls)
-  "torch>=2.4.0",         # PyTorch
-  "tqdm>=4.67.1",         # Progress bar
-  "transformers",         # HF transformers
-  "trl",                  # HF transformer reinforcement learning
-  # TODO: Uncomment unsloth when on remote machine
-  # "unsloth>=2024.12.4",   # Finetune LLMs (on CUDA) with less memory and compute
-  "wandb", # Weights and Biases for logging
-=======
   "datasets>=2.19.1", # Hugging Face datasets
   "evaluate>=0.4.3",
   "hf-transfer>=0.1.8",
@@ -44,7 +21,6 @@
   "transformers>=4.47.0",
   "trl>=0.11.4 ; sys_platform == 'linux'",
   "wandb>=0.19.0", # Weights and Biases for logging
->>>>>>> 57147768
 ]
 
 [project.urls]
